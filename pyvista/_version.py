"""Version info for pyvista.

On the ``main`` branch, use 'dev0' to denote a development version.
For example:

version_info = 0, 27, 'dev0'

---

When generating pre-release wheels, use '0rcN', for example:

version_info = 0, 28, '0rc1'

Denotes the first release candidate.

"""
# major, minor, patch
<<<<<<< HEAD
version_info = 0, 32, 0
=======
version_info = 0, 32, 'dev0'
>>>>>>> 7a41ba41

# Nice string for the version
__version__ = '.'.join(map(str, version_info))<|MERGE_RESOLUTION|>--- conflicted
+++ resolved
@@ -15,11 +15,7 @@
 
 """
 # major, minor, patch
-<<<<<<< HEAD
-version_info = 0, 32, 0
-=======
-version_info = 0, 32, 'dev0'
->>>>>>> 7a41ba41
+version_info = 0, 32, 1
 
 # Nice string for the version
 __version__ = '.'.join(map(str, version_info))